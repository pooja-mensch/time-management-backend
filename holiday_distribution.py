from flask import Flask, request, jsonify, send_file
from flask_cors import CORS
from werkzeug.utils import secure_filename
import tempfile
import uuid
import shutil


import openpyxl
import os
import pandas as pd
import warnings
from openpyxl import load_workbook
import random
from openpyxl.utils import coordinate_to_tuple
import re

class HolidayTool:
    
    def __init__(self, path):
        self.path = path
        self.emp_list = []
        self.meta_data = None
        self.max_emp = 30
        
        self.bl_mapping = {
            2020: {
                'Baden-Württemberg': 4, 'Bayern (katholisch)': 5, 'Bayern': 6,
                'Berlin': 7, 'Brandenburg': 8, 'Bremen': 9, 'Hamburg': 10,
                'Hessen': 11, 'Mecklenburg-Vorpommern': 12, 'Niedersachsen': 13,
                'Nordrhein-Westfahlen': 14, 'Rheinland-Pfalz': 15, 'Saarland': 16,
                'Sachsen': 17, 'Sachsen-Anhalt': 18, 'Schleswig-Holstein': 19,
                'Thüringen': 20
            },
            2021: {
                'Baden-Württemberg': 25, 'Bayern (katholisch)': 26, 'Bayern': 27,
                'Berlin': 28, 'Brandenburg': 29, 'Bremen': 30, 'Hamburg': 31,
                'Hessen': 32, 'Mecklenburg-Vorpommern': 33, 'Niedersachsen': 34,
                'Nordrhein-Westfahlen': 35, 'Rheinland-Pfalz': 36, 'Saarland': 37,
                'Sachsen': 38, 'Sachsen-Anhalt': 39, 'Schleswig-Holstein': 40,
                'Thüringen': 41
            },
            2022: {
                'Baden-Württemberg': 46, 'Bayern (katholisch)': 47, 'Bayern': 48,
                'Berlin': 49, 'Brandenburg': 50, 'Bremen': 51, 'Hamburg': 52,
                'Hessen': 53, 'Mecklenburg-Vorpommern': 54, 'Niedersachsen': 55,
                'Nordrhein-Westfahlen': 56, 'Rheinland-Pfalz': 57, 'Saarland': 58,
                'Sachsen': 59, 'Sachsen-Anhalt': 60, 'Schleswig-Holstein': 61,
                'Thüringen': 62
            },
             2023: {
                'Baden-Württemberg': 67, 'Bayern (katholisch)': 68, 'Bayern': 69,
                'Berlin': 70, 'Brandenburg': 71, 'Bremen': 72, 'Hamburg': 73,
                'Hessen': 74, 'Mecklenburg-Vorpommern': 75, 'Niedersachsen': 76,
                'Nordrhein-Westfahlen': 77, 'Rheinland-Pfalz': 78, 'Saarland': 79,
                'Sachsen': 80, 'Sachsen-Anhalt': 81, 'Schleswig-Holstein': 82,
                'Thüringen': 83
            },
            2024: {
                'Baden-Württemberg': 88 , 'Bayern (katholisch)': 89, 'Bayern': 90,
                'Berlin': 91, 'Brandenburg': 92, 'Bremen': 93, 'Hamburg': 94,
                'Hessen': 95, 'Mecklenburg-Vorpommern': 96, 'Niedersachsen': 97,
                'Nordrhein-Westfahlen': 98, 'Rheinland-Pfalz': 99, 'Saarland': 100,
                'Sachsen': 101, 'Sachsen-Anhalt': 102, 'Schleswig-Holstein': 103,
                'Thüringen': 104
            },
            2025: {
                'Baden-Württemberg': 109 , 'Bayern (katholisch)': 110, 'Bayern': 111,
                'Berlin': 112, 'Brandenburg': 113, 'Bremen': 114, 'Hamburg': 115,
                'Hessen': 116, 'Mecklenburg-Vorpommern': 117, 'Niedersachsen': 118,
                'Nordrhein-Westfahlen': 119, 'Rheinland-Pfalz': 120, 'Saarland': 121,
                'Sachsen': 122, 'Sachsen-Anhalt': 123, 'Schleswig-Holstein': 124,
                'Thüringen': 125
            },

            2026: {
                'Baden-Württemberg': 130 , 'Bayern (katholisch)': 131, 'Bayern': 132,
                'Berlin': 133, 'Brandenburg': 134, 'Bremen': 135, 'Hamburg': 136,
                'Hessen': 137, 'Mecklenburg-Vorpommern': 138, 'Niedersachsen': 139,
                'Nordrhein-Westfahlen': 140, 'Rheinland-Pfalz': 141, 'Saarland': 142,
                'Sachsen': 143, 'Sachsen-Anhalt': 144, 'Schleswig-Holstein': 145,
                'Thüringen': 146
            },

            2027: {
                'Baden-Württemberg': 151 , 'Bayern (katholisch)': 152, 'Bayern': 153,
                'Berlin': 154, 'Brandenburg': 155, 'Bremen': 156, 'Hamburg': 157,
                'Hessen': 158, 'Mecklenburg-Vorpommern': 159, 'Niedersachsen': 160,
                'Nordrhein-Westfahlen': 161, 'Rheinland-Pfalz': 162, 'Saarland': 163,
                'Sachsen': 164, 'Sachsen-Anhalt': 165, 'Schleswig-Holstein': 166,
                'Thüringen': 167
            }
        }
        self.file_format = None  # 10, 20, or 30
        self.actual_years = []   
        self.yr_offset = {}
        
<<<<<<< HEAD
        self.base_row = 3
=======
        self.base_row = 5
        self.yr_offset = self.calc_offsets()
>>>>>>> 3c38a2e4
        self.fei_first = 4
        self.fei_last = 377
        self.ist_first = 15
        self.ist_last = 390
        self.emp_start_row = 6
        
        warnings.filterwarnings("ignore", message="Conditional Formatting extension is not supported and will be removed")
    
    def detect_file_format_and_years(self):
        """Detect file format (10/20/30 employees) and read actual years from the file"""
        try:
            wb = load_workbook(self.path, data_only=True)
            
            sheet = wb['IST Stunden']
            
            # First, determine the step size by checking common patterns
            patterns_to_test = [
                {'format': 10, 'step': 16},  # 10 employees: B1, B17, B33, B49, etc.
                {'format': 20, 'step': 26},  # 20 employees: B1, B27, B53, B79, etc.
                {'format': 30, 'step': 36}   # 30 employees: B1, B37, B73, B109, etc.
            ]
            
            detected_format = None
            step_size = None
            
            # Test each pattern to see which one has valid years
            for pattern in patterns_to_test:
                test_positions = [3, 3 + pattern['step'], 3 + 2*pattern['step']]
                valid_years = 0
                
                for pos in test_positions:
                    try:
                        cell_value = sheet.cell(row=pos, column=2).value
                        if cell_value and str(cell_value).isdigit():
                            year = int(cell_value)
                            if 2015 <= year <= 2030:  # Reasonable year range
                                valid_years += 1
                    except:
                        pass
                
                if valid_years >= 2:  # At least 2 valid years found
                    detected_format = pattern['format']
                    step_size = pattern['step']
                    break
            
            if not detected_format:
                raise Exception("Could not detect file format")
            
            # Now scan ALL positions to find all years
            all_years = []
            position = 3 # Start at B1
            max_positions_to_check = 23  # Safety limit
            
            for i in range(max_positions_to_check):
                current_position = 3 + (i * step_size)
                
                try:
                    cell_value = sheet.cell(row=current_position, column=2).value
                    if cell_value and str(cell_value).isdigit():
                        year = int(cell_value)
                        if 2015 <= year <= 2030:  # Reasonable year range
                            all_years.append((year, current_position))
                            #print(f"Found year {year} at position B{current_position}")
                        else:
                            # If we hit an invalid year, we might have reached the end
                            break
                    else:
                        # If we hit an empty cell, we've probably reached the end
                        break
                except:
                    # If we can't read the cell, we've probably reached the end
                    break
            
            if len(all_years) < 2:
                raise Exception("Not enough valid years found")
            
            # Verify years are consecutive
            years_only = [y[0] for y in all_years]
            years_only.sort()
            
            # Check if years are consecutive (allowing for some gaps)
            if not all(years_only[i+1] - years_only[i] <= 2 for i in range(len(years_only)-1)):
                print("Warning: Years might not be consecutive")
            
            self.file_format = detected_format
            self.actual_years = years_only
            
            # Create year offset mapping using actual positions found
            self.yr_offset = {}
            for year, position in all_years:
                self.yr_offset[year] = position
            
            #print(f"Detected format: {detected_format} employees")
            #print(f"Years found: {self.actual_years}")
            #print(f"Year offsets: {self.yr_offset}")
            
            # Verify we have holiday data for all detected years
            missing_years = []
            for year in self.actual_years:
                if year not in self.bl_mapping:
                    missing_years.append(year)
            
            if missing_years:
                #print(f"Warning: No holiday data available for years: {missing_years}")
                # Remove years without holiday data
                self.actual_years = [y for y in self.actual_years if y in self.bl_mapping]
                #print(f"Will process only years with holiday data: {self.actual_years}")
            
            return True
            
        except Exception as e:
            #print(f"Error detecting file format: {e}")
            return False
    
    def get_metadata(self):
        try:
<<<<<<< HEAD
            self.meta_data = pd.read_excel(self.path, sheet_name="MA Übersicht",skiprows=2)
=======
            # Skip the first few rows with merged headers and read from where actual data starts
            self.meta_data = pd.read_excel(
                self.path, 
                sheet_name="MA Übersicht",
                header=2,  # Start reading headers from row 3 (0-indexed)
                skiprows=None  # Or specify which rows to skip
            )
>>>>>>> 3c38a2e4
            return True
        except Exception as e:
            raise Exception(f"Metadata error: {e}")
    
    def find_employees(self):
        if self.meta_data is None:
             raise Exception("No metadata available")
        count = 0
        for i, row in self.meta_data.iterrows():
            if count >= self.max_emp:
          
                break

            if pd.isna(row.get("Vorname", None)) or pd.isna(row.get("Nachname", None)) or pd.isna(row.get("Bundesland", None)):
                continue

            start_dt = row.iloc[19]
            end_dt = row.iloc[20]

            emp_info = {
                'full_name': f"{row['Vorname']} {row['Nachname']}",
                'state': row["Bundesland"],
                'orig_idx': i,
                'emp_num': count + 1,
                'row_offset': i+3,
                'start': start_dt,
                'end': end_dt
            }

            self.emp_list.append(emp_info)
            count += 1

           
    
    def process_employee_holidays(self, emp_data, wb,formulas_comments):
        sheet = wb['IST Stunden']

        try:
            fei_file_path = os.path.join(os.path.dirname(__file__), "Feiertage.xlsx")
            fei_wb = load_workbook(fei_file_path, data_only=True)
            fei_sheet = fei_wb.active
        except Exception as e:
            raise Exception(f"Can't load holidays file: {e}")
           

        #print(f"\nDoing {emp_data['full_name']} in {emp_data['state']}...")

        emp_row_pos = self.emp_start_row + emp_data['row_offset']

        start_dt = pd.to_datetime(emp_data.get('start'))
        end_dt = pd.to_datetime(emp_data.get('end'))

        if pd.isna(start_dt) or pd.isna(end_dt):
            #print(f"  Missing dates for {emp_data['full_name']}")
            return False

        #print(f"  Working: {start_dt} to {end_dt}")

        total_marked = 0
        total_skipped = 0

        try:
            wb_data_only = load_workbook(self.path, data_only=True)
            sheet_data_only = wb_data_only['IST Stunden']
        except Exception as e:
            #print(f"Warning: Could not load workbook with data_only=True: {e}")
            sheet_data_only = None
        for yr in self.actual_years:
            if yr not in self.bl_mapping:
                #print(f"  No holiday data for year {yr}")
                continue
            if emp_data['state'] not in self.bl_mapping[yr]:
                #print(f"  Can't find {emp_data['state']} for {yr}")
                continue

            src_row = self.bl_mapping[yr][emp_data['state']]
            holiday_data = []
            
            for col in range(self.fei_first, self.fei_last + 1):
                val = fei_sheet.cell(row=src_row, column=col).value
                holiday_data.append(val)

            processed_holidays = []
            for v in holiday_data:
                if v is not None and str(v).strip() != "":
                    processed_holidays.append('f')
                else:
                    processed_holidays.append(None)
            print(f"  Holiday data for {yr}: {processed_holidays[:10]}... (first 10 of {len(processed_holidays)})")

            target_start = self.yr_offset[yr] + 3
            target_row_num = target_start + emp_data['row_offset']
            date_row = target_start - 2

            marked_this_yr = 0
            skipped_this_yr = 0

            for idx in range(len(processed_holidays)):
                if idx >= len(processed_holidays):
                    break
                    
                col_num = self.ist_first + idx
                if col_num > self.ist_last:
                    break

                if processed_holidays[idx] == 'f':
                    dt_cell = sheet_data_only.cell(row=date_row, column=col_num).value if sheet_data_only else sheet.cell(row=date_row, column=col_num).value
                    dt_obj = pd.to_datetime(dt_cell, errors='coerce', dayfirst=True)

                    if pd.isna(dt_obj) or dt_obj < start_dt or dt_obj > end_dt:
                        print(f"  Skipped holiday at column {col_num} (date: {dt_cell}, parsed: {dt_obj})")
                        skipped_this_yr += 1
                        continue

                    cell = sheet.cell(row=target_row_num, column=col_num)
                    existing_comment = cell.comment
                    existing_style = cell._style if hasattr(cell, '_style') else None
                    cell.value = "f"
                    if existing_comment:
                        cell.comment = existing_comment
                    if existing_style:
                        cell._style = existing_style
                    print(f"  Marked 'f' at cell {cell.coordinate} for {yr}")
                    marked_this_yr += 1
                else:
                    skipped_this_yr += 1
                    print(f"  Skipped non-holiday at column {col_num}")
                    

            #print(f"  {yr}: marked {marked_this_yr}, skipped {skipped_this_yr}")
            total_marked += marked_this_yr
            total_skipped += skipped_this_yr

        #print(f"  Total for {emp_data['full_name']}: {total_marked} marked, {total_skipped} skipped")
        return True
    
    def do_all_holidays(self, out_path=None):
        if not self.emp_list:
            print("No employees yet")
            return None
        
        #print(f"\nProcessing {len(self.emp_list)} people...")
        
        try:
            wb = load_workbook(self.path, data_only=False)
            sheet = wb['IST Stunden']
            # Extract formulas and comments from all sheets
            formulas_comments = {}
            for sheet_name in wb.sheetnames:
                current_sheet = wb[sheet_name]
                for row in current_sheet.iter_rows(min_row=1, max_row=current_sheet.max_row, min_col=1, max_col=current_sheet.max_column):
                    for cell in row:
                        coord = f"{sheet_name}!{cell.coordinate}"
                        formula = cell.value if isinstance(cell.value, str) and cell.value.startswith('=') else None
                        comment = cell.comment.text if cell.comment else None
                        if formula or comment:
                            formulas_comments[coord] = {
                                'formula': formula,
                                'comment': comment,
                                'number_format': cell.number_format if hasattr(cell, 'number_format') else None
                            }
                print(f"Extracted {sum(1 for k in formulas_comments if k.startswith(sheet_name + '!'))} formulas/comments from {sheet_name}")
        except Exception as e:
            #print(f"Can't load file: {e}")
            return None
            
        
        good_count = 0
        for emp in self.emp_list:
            if self.process_employee_holidays(emp, wb,formulas_comments):
                good_count += 1
            else:
                print(f"Failed on {emp['full_name']}")
        
        print(f"\nDone {good_count} of {len(self.emp_list)}")

        sample_verified = 0
        ref_verified = 0
        for emp in self.emp_list[:min(2, len(self.emp_list))]:
            for yr in self.actual_years[:1]:
                if yr in self.yr_offset and emp['state'] in self.bl_mapping.get(yr, {}):
                    target_start = self.yr_offset[yr] + 3
                    target_row_num = target_start + emp['row_offset']
                    date_row = target_start - 2
                    sample_cell = sheet.cell(row=target_row_num, column=self.ist_first)
                    if sample_cell.value == "f":
                        sample_verified += 1
                    print(f"Pre-save check: Cell {sample_cell.coordinate} for {emp['full_name']} ({yr}) has value: {sample_cell.value}")
                    for col in range(self.ist_first, min(self.ist_first + 5, self.ist_last + 1)):
                        formula_cell = sheet.cell(row=date_row, column=col)
                        if isinstance(formula_cell.value, str) and formula_cell.value.startswith('='):
                            print(f"Pre-save check: Found formula {formula_cell.value} at {formula_cell.coordinate}")
                            ref_verified += 1
        for sheet_name in wb.sheetnames:
            if sheet_name != 'IST Stunden':  # Already checked IST Stunden
                other_sheet = wb[sheet_name]
                formula_count = 0
                for row in other_sheet.iter_rows(min_row=1, max_row=10, min_col=1, max_col=10):
                    for cell in row:
                        if isinstance(cell.value, str) and cell.value.startswith('='):
                            formula_count += 1
                            print(f"Pre-save check: Found formula {cell.value} in {sheet_name} at {cell.coordinate}")
                print(f"Pre-save check: Found {formula_count} formulas in {sheet_name} (sample)")
        print(f"Pre-save verification: Found 'f' in {sample_verified} sample cells, valid references in {ref_verified} formula cells")
        # Reapply formulas and comments
        for coord, data in formulas_comments.items():
            sheet_name, cell_coord = coord.split('!')
            target_sheet = wb[sheet_name]
            cell = target_sheet[cell_coord]
            if data['formula']:
                cell.value = data['formula']
            if data['number_format']:
                cell.number_format = data['number_format']
            if data['comment']:
                cell.comment = openpyxl.comments.Comment(data['comment'], 'HolidayTool')
        print(f"Reapplied {len(formulas_comments)} formulas/comments")
        
        if out_path is None:
            out_path = self.path.replace('.xlsx', '_holidays_added.xlsx')
        
        try:
            wb.save(out_path)
            print(f"Saved to: {out_path}")
            wb_verify = load_workbook(out_path, data_only=False)
            sheet_verify = wb_verify['IST Stunden']
            ref_verified_post = 0
            for emp in self.emp_list[:min(2, len(self.emp_list))]:
                for yr in self.actual_years[:1]:
                    if yr in self.yr_offset and emp['state'] in self.bl_mapping.get(yr, {}):
                        target_start = self.yr_offset[yr] + 3
                        date_row = target_start - 2
                        for col in range(self.ist_first, min(self.ist_first + 5, self.ist_last + 1)):
                            formula_cell = sheet_verify.cell(row=date_row, column=col)
                            if isinstance(formula_cell.value, str) and formula_cell.value.startswith('='):
                                print(f"Post-save check: Found formula {formula_cell.value} at {formula_cell.coordinate}")
                                ref_verified_post += 1
            for sheet_name in wb_verify.sheetnames:
                if sheet_name != 'IST Stunden':  # Already checked IST Stunden
                    other_sheet = wb_verify[sheet_name]
                    formula_count = 0
                    for row in other_sheet.iter_rows(min_row=1, max_row=10, min_col=1, max_col=10):
                        for cell in row:
                            if isinstance(cell.value, str) and cell.value.startswith('='):
                                formula_count += 1
                                print(f"Post-save check: Found formula {cell.value} in {sheet_name} at {cell.coordinate}")
                    print(f"Post-save check: Found {formula_count} formulas in {sheet_name} (sample)")
            print(f"Post-save verification: Valid references in {ref_verified_post} formula cells")
            return out_path
        except Exception as e:
            print(f"Save error: {e}")
            return None
    
    def execute(self, out_path=None):
        print("Detecting file format and years...")
        if not self.detect_file_format_and_years():
            print("Could not detect file format")
            return None
        
        
        print("Getting metadata...")
        if not self.get_metadata():
            print("Metadata failed")
            return None
        
        print("\nFinding employees...")
        self.find_employees()
        
        if not self.emp_list:
            print("No employees found")
            return None
        
        print(f"\nGot {len(self.emp_list)} people:")
        for e in self.emp_list:
            print(f"  #{e['emp_num']}: {e['full_name']} ({e['state']})")
        
        print(f"\nMarking holidays...")
        result = self.do_all_holidays(out_path)
        
        if result:
            print(f"\nDone! Processed {len(self.emp_list)} employees")
            print(f"File format: {self.file_format} employees")
            print(f"Years processed: {self.actual_years}")
            print(f"File: {result}")
        else:
            print("\nFailed")
        
        return result
    
    def change_max(self, new_max):
        if new_max < 1 or new_max > 50:
            print(f"Max should be 1-50, got {new_max}")
            return False
        
        self.max_emp = new_max
        print(f"Max set to: {new_max}")
        return True

app = Flask(__name__)
CORS(app)
app.config['MAX_CONTENT_LENGTH'] = 16 * 1024 * 1024
temp_files = {}

@app.route('/api/health')
def health_check():
    return jsonify({'status': 'ok', 'message': 'Backend is running'})

@app.route('/api/process-holidays', methods=['POST'])
def process_holidays():
    try:
        holiday_lines = [
            "Spreading holidays like cheese on a hot pizza 🍕📅",
            "Distributing holidays like Nutella on warm toast 🧈📆",
            "Layering holidays like frosting on a cake 🎂📅",
            "Smearing holidays across your calendar like butter on bread 🧈🗓️",
            "Sprinkling holidays like herbs on a Margherita 🍃🍕"
        ]
        fun_message = random.choice(holiday_lines)

        if 'file' not in request.files:
            return jsonify({'error': 'No file uploaded'}), 400
        
        file = request.files['file']
        if file.filename == '':
            return jsonify({'error': 'No file selected'}), 400
        
        if not file.filename.endswith('.xlsx'):
            return jsonify({'error': 'Currently only accepting Excel Files'}), 400
        
      
        temp_dir = tempfile.mkdtemp()
        input_file = os.path.join(temp_dir, secure_filename(file.filename))
        file.save(input_file)
        
   
        max_employees = request.form.get('max_employees', 30, type=int)
        
     
        tool = HolidayTool(input_file)
        tool.change_max(max_employees)
        
       
        output_filename = f"processed_{uuid.uuid4().hex}.xlsx"
        output_file = os.path.join(temp_dir, output_filename)
        
        result = tool.execute(output_file)
        
        if result:
  
            file_id = str(uuid.uuid4())
            temp_files[file_id] = {
                'path': result,
                'filename': output_filename,
                'temp_dir': temp_dir
            }
            
            return jsonify({
                'success': True,
                'message': fun_message,
                'employees_processed': len(tool.emp_list),
                'file_format_detected': f"{tool.file_format} employees",
                'years_processed': tool.actual_years,
                'download_url': f'/api/download/{file_id}'
            })
        else:
           
            shutil.rmtree(temp_dir, ignore_errors=True)
            return jsonify({'error': 'Processing failed'}), 500
            
    except Exception as e:
        return jsonify({'error': str(e)}), 500

@app.route('/api/download/<file_id>')
def download_file(file_id):
    if file_id not in temp_files:
        return jsonify({'error': 'File not found'}), 404
    
    file_info = temp_files[file_id]
    try:
        return send_file(
            file_info['path'], 
            as_attachment=True, 
            download_name=file_info['filename']
        )
    except Exception as e:
        return jsonify({'error': 'Download failed'}), 500

if __name__ == "__main__":
    app.run(debug=True, host='0.0.0.0', port=5000)<|MERGE_RESOLUTION|>--- conflicted
+++ resolved
@@ -94,13 +94,7 @@
         self.file_format = None  # 10, 20, or 30
         self.actual_years = []   
         self.yr_offset = {}
-        
-<<<<<<< HEAD
         self.base_row = 3
-=======
-        self.base_row = 5
-        self.yr_offset = self.calc_offsets()
->>>>>>> 3c38a2e4
         self.fei_first = 4
         self.fei_last = 377
         self.ist_first = 15
@@ -217,17 +211,8 @@
     
     def get_metadata(self):
         try:
-<<<<<<< HEAD
             self.meta_data = pd.read_excel(self.path, sheet_name="MA Übersicht",skiprows=2)
-=======
-            # Skip the first few rows with merged headers and read from where actual data starts
-            self.meta_data = pd.read_excel(
-                self.path, 
-                sheet_name="MA Übersicht",
-                header=2,  # Start reading headers from row 3 (0-indexed)
-                skiprows=None  # Or specify which rows to skip
-            )
->>>>>>> 3c38a2e4
+
             return True
         except Exception as e:
             raise Exception(f"Metadata error: {e}")
